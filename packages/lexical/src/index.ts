/**
 * Copyright (c) Meta Platforms, Inc. and affiliates.
 *
 * This source code is licensed under the MIT license found in the
 * LICENSE file in the root directory of this source tree.
 *
 */

export type {
  BaseCaret,
  CaretDirection,
  CaretRange,
  CaretType,
  ChildCaret,
  FlipDirection,
  NodeCaret,
  PointCaret,
  RootMode,
  SiblingCaret,
  StepwiseIteratorConfig,
  TextPointCaret,
  TextPointCaretSlice,
  TextPointCaretSliceTuple,
} from './caret/LexicalCaret';
export {
  $getAdjacentChildCaret,
  $getCaretRange,
  $getChildCaret,
  $getChildCaretOrSelf,
  $getSiblingCaret,
  $getTextNodeOffset,
  $getTextPointCaret,
  $getTextPointCaretSlice,
  $isChildCaret,
  $isNodeCaret,
  $isSiblingCaret,
  $isTextPointCaret,
  $isTextPointCaretSlice,
  flipDirection,
  makeStepwiseIterator,
} from './caret/LexicalCaret';
export {
  $caretFromPoint,
  $caretRangeFromSelection,
  $getAdjacentSiblingOrParentSiblingCaret,
  $getCaretInDirection,
  $getCaretRangeInDirection,
  $getChildCaretAtIndex,
  $normalizeCaret,
  $removeTextFromCaretRange,
  $rewindSiblingCaret,
  $setPointFromCaret,
  $setSelectionFromCaretRange,
  $updateRangeSelectionFromCaretRange,
} from './caret/LexicalCaretUtils';
export type {PasteCommandType} from './LexicalCommands';
export {
  BLUR_COMMAND,
  CAN_REDO_COMMAND,
  CAN_UNDO_COMMAND,
  CLEAR_EDITOR_COMMAND,
  CLEAR_HISTORY_COMMAND,
  CLICK_COMMAND,
  CONTROLLED_TEXT_INSERTION_COMMAND,
  COPY_COMMAND,
  createCommand,
  CUT_COMMAND,
  DELETE_CHARACTER_COMMAND,
  DELETE_LINE_COMMAND,
  DELETE_WORD_COMMAND,
  DRAGEND_COMMAND,
  DRAGOVER_COMMAND,
  DRAGSTART_COMMAND,
  DROP_COMMAND,
  FOCUS_COMMAND,
  FORMAT_ELEMENT_COMMAND,
  FORMAT_TEXT_COMMAND,
  INDENT_CONTENT_COMMAND,
  INSERT_LINE_BREAK_COMMAND,
  INSERT_PARAGRAPH_COMMAND,
  INSERT_TAB_COMMAND,
  KEY_ARROW_DOWN_COMMAND,
  KEY_ARROW_LEFT_COMMAND,
  KEY_ARROW_RIGHT_COMMAND,
  KEY_ARROW_UP_COMMAND,
  KEY_BACKSPACE_COMMAND,
  KEY_DELETE_COMMAND,
  KEY_DOWN_COMMAND,
  KEY_ENTER_COMMAND,
  KEY_ESCAPE_COMMAND,
  KEY_MODIFIER_COMMAND,
  KEY_SPACE_COMMAND,
  KEY_TAB_COMMAND,
  MOVE_TO_END,
  MOVE_TO_START,
  OUTDENT_CONTENT_COMMAND,
  PASTE_COMMAND,
  REDO_COMMAND,
  REMOVE_TEXT_COMMAND,
  SELECT_ALL_COMMAND,
  SELECTION_CHANGE_COMMAND,
  SELECTION_INSERT_CLIPBOARD_NODES_COMMAND,
  UNDO_COMMAND,
} from './LexicalCommands';
export {
  IS_ALL_FORMATTING,
  IS_BOLD,
  IS_CODE,
  IS_HIGHLIGHT,
  IS_ITALIC,
  IS_STRIKETHROUGH,
  IS_SUBSCRIPT,
  IS_SUPERSCRIPT,
  IS_UNDERLINE,
  TEXT_TYPE_TO_FORMAT,
} from './LexicalConstants';
export type {
  CommandListener,
  CommandListenerPriority,
  CommandPayloadType,
  CreateEditorArgs,
  EditableListener,
  EditorConfig,
  EditorSetOptions,
  EditorThemeClasses,
  EditorThemeClassName,
  EditorUpdateOptions,
  HTMLConfig,
  Klass,
  KlassConstructor,
  LexicalCommand,
  LexicalEditor,
  LexicalNodeReplacement,
  MutationListener,
  NodeMutation,
  SerializedEditor,
  Spread,
  Transform,
  UpdateListener,
} from './LexicalEditor';
export {
  COMMAND_PRIORITY_CRITICAL,
  COMMAND_PRIORITY_EDITOR,
  COMMAND_PRIORITY_HIGH,
  COMMAND_PRIORITY_LOW,
  COMMAND_PRIORITY_NORMAL,
  createEditor,
} from './LexicalEditor';
export type {
  EditorState,
  EditorStateReadOptions,
  SerializedEditorState,
} from './LexicalEditorState';
export type {EventHandler} from './LexicalEvents';
<<<<<<< HEAD
export {
  $getState,
  $getWritableNodeState,
  $setState,
  createState,
  type StateConfig,
  type StateGetter,
  type StateSetter,
  type StateValueConfig,
} from './LexicalNodeState';
=======
export type {
  DOMChildConversion,
  DOMConversion,
  DOMConversionFn,
  DOMConversionMap,
  DOMConversionOutput,
  DOMExportOutput,
  DOMExportOutputMap,
  LexicalNode,
  LexicalUpdateJSON,
  NodeKey,
  NodeMap,
  SerializedLexicalNode,
} from './LexicalNode';
>>>>>>> d935ed1d
export {$normalizeSelection as $normalizeSelection__EXPERIMENTAL} from './LexicalNormalization';
export type {
  BaseSelection,
  ElementPointType as ElementPoint,
  NodeSelection,
  Point,
  PointType,
  RangeSelection,
  TextPointType as TextPoint,
} from './LexicalSelection';
export {
  $createNodeSelection,
  $createPoint,
  $createRangeSelection,
  $createRangeSelectionFromDom,
  $getCharacterOffsets,
  $getPreviousSelection,
  $getSelection,
  $getTextContent,
  $insertNodes,
  $isBlockElementNode,
  $isNodeSelection,
  $isRangeSelection,
} from './LexicalSelection';
export {$parseSerializedNode, isCurrentlyReadOnlyMode} from './LexicalUpdates';
export {
  $addUpdateTag,
  $applyNodeReplacement,
  $cloneWithProperties,
  $copyNode,
  $getAdjacentNode,
  $getEditor,
  $getNearestNodeFromDOMNode,
  $getNearestRootOrShadowRoot,
  $getNodeByKey,
  $getNodeByKeyOrThrow,
  $getRoot,
  $hasAncestor,
  $hasUpdateTag,
  $isInlineElementOrDecoratorNode,
  $isLeafNode,
  $isRootOrShadowRoot,
  $isTokenOrSegmented,
  $nodesOfType,
  $onUpdate,
  $selectAll,
  $setCompositionKey,
  $setSelection,
  $splitNode,
  getDOMOwnerDocument,
  getDOMSelection,
  getDOMSelectionFromTarget,
  getDOMTextNode,
  getEditorPropertyFromDOMNode,
  getNearestEditorFromDOMNode,
  INTERNAL_$isBlock,
  isBlockDomNode,
  isDocumentFragment,
  isDOMDocumentNode,
  isDOMNode,
  isDOMTextNode,
  isDOMUnmanaged,
  isHTMLAnchorElement,
  isHTMLElement,
  isInlineDomNode,
  isLexicalEditor,
  isSelectionCapturedInDecoratorInput,
  isSelectionWithinEditor,
  resetRandomKey,
  setDOMUnmanaged,
  setNodeIndentFromDOM,
} from './LexicalUtils';
export {ArtificialNode__DO_NOT_USE} from './nodes/ArtificialNode';
export {$isDecoratorNode, DecoratorNode} from './nodes/LexicalDecoratorNode';
export type {
  ElementDOMSlot,
  ElementFormatType,
  SerializedElementNode,
} from './nodes/LexicalElementNode';
export {$isElementNode, ElementNode} from './nodes/LexicalElementNode';
export type {SerializedLineBreakNode} from './nodes/LexicalLineBreakNode';
export {
  $createLineBreakNode,
  $isLineBreakNode,
  LineBreakNode,
} from './nodes/LexicalLineBreakNode';
export type {SerializedParagraphNode} from './nodes/LexicalParagraphNode';
export {
  $createParagraphNode,
  $isParagraphNode,
  ParagraphNode,
} from './nodes/LexicalParagraphNode';
export type {SerializedRootNode} from './nodes/LexicalRootNode';
export {$isRootNode, RootNode} from './nodes/LexicalRootNode';
export type {SerializedTabNode} from './nodes/LexicalTabNode';
export {$createTabNode, $isTabNode, TabNode} from './nodes/LexicalTabNode';
export type {
  SerializedTextNode,
  TextFormatType,
  TextModeType,
} from './nodes/LexicalTextNode';
export {$createTextNode, $isTextNode, TextNode} from './nodes/LexicalTextNode';<|MERGE_RESOLUTION|>--- conflicted
+++ resolved
@@ -152,18 +152,6 @@
   SerializedEditorState,
 } from './LexicalEditorState';
 export type {EventHandler} from './LexicalEvents';
-<<<<<<< HEAD
-export {
-  $getState,
-  $getWritableNodeState,
-  $setState,
-  createState,
-  type StateConfig,
-  type StateGetter,
-  type StateSetter,
-  type StateValueConfig,
-} from './LexicalNodeState';
-=======
 export type {
   DOMChildConversion,
   DOMConversion,
@@ -178,7 +166,16 @@
   NodeMap,
   SerializedLexicalNode,
 } from './LexicalNode';
->>>>>>> d935ed1d
+export {
+  $getState,
+  $getWritableNodeState,
+  $setState,
+  createState,
+  type StateConfig,
+  type StateGetter,
+  type StateSetter,
+  type StateValueConfig,
+} from './LexicalNodeState';
 export {$normalizeSelection as $normalizeSelection__EXPERIMENTAL} from './LexicalNormalization';
 export type {
   BaseSelection,
