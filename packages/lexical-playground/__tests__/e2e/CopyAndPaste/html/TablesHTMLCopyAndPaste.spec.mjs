/**
 * Copyright (c) Meta Platforms, Inc. and affiliates.
 *
 * This source code is licensed under the MIT license found in the
 * LICENSE file in the root directory of this source tree.
 *
 */
import {
  assertHTML,
  focusEditor,
  html,
  initialize,
  insertTable,
  pasteFromClipboard,
  selectCellsFromTableCords,
  test,
} from '../../../utils/index.mjs';

test.describe('HTML Tables CopyAndPaste', () => {
  test.beforeEach(({isCollab, page}) => initialize({isCollab, page}));

  test('Copy + paste (Table - Google Docs)', async ({
    page,
    isPlainText,
    isCollab,
  }) => {
    test.skip(isPlainText);

    test.fixme(
      isCollab,
      'Table selection styles are not properly synced to the right hand frame',
    );

    await focusEditor(page);

    const clipboard = {
      'text/html': `<meta charset='utf-8'><meta charset="utf-8"><b style="font-weight:normal;" id="docs-internal-guid-225f7a7a-7fff-443e-8b2c-f0b1bb6cdc1c"><div dir="ltr" style="margin-left:0pt;" align="left"><table style="border:none;border-collapse:collapse;table-layout:fixed;width:468pt"><colgroup><col /><col /><col /></colgroup><tbody><tr style="height:0pt"><td style="border-left:solid #000000 1pt;border-right:solid #000000 1pt;border-bottom:solid #000000 1pt;border-top:solid #000000 1pt;vertical-align:top;padding:5pt 5pt 5pt 5pt;overflow:hidden;overflow-wrap:break-word;"><p dir="ltr" style="line-height:1.2;margin-top:0pt;margin-bottom:0pt;"><span style="font-size:11pt;font-family:Arial;color:#000000;background-color:transparent;font-weight:400;font-style:normal;font-variant:normal;text-decoration:none;vertical-align:baseline;white-space:pre;white-space:pre-wrap;">a</span></p></td><td style="border-left:solid #000000 1pt;border-right:solid #000000 1pt;border-bottom:solid #000000 1pt;border-top:solid #000000 1pt;vertical-align:top;padding:5pt 5pt 5pt 5pt;overflow:hidden;overflow-wrap:break-word;"><p dir="ltr" style="line-height:1.2;margin-top:0pt;margin-bottom:0pt;"><span style="font-size:11pt;font-family:Arial;color:#000000;background-color:transparent;font-weight:400;font-style:normal;font-variant:normal;text-decoration:none;vertical-align:baseline;white-space:pre;white-space:pre-wrap;">b</span></p><p dir="ltr" style="line-height:1.2;margin-top:0pt;margin-bottom:0pt;"><span style="font-size:11pt;font-family:Arial;color:#000000;background-color:transparent;font-weight:400;font-style:normal;font-variant:normal;text-decoration:none;vertical-align:baseline;white-space:pre;white-space:pre-wrap;">b</span></p></td><td style="border-left:solid #000000 1pt;border-right:solid #000000 1pt;border-bottom:solid #000000 1pt;border-top:solid #000000 1pt;vertical-align:top;padding:5pt 5pt 5pt 5pt;overflow:hidden;overflow-wrap:break-word;"><p dir="ltr" style="line-height:1.2;margin-top:0pt;margin-bottom:0pt;"><span style="font-size:11pt;font-family:Arial;color:#000000;background-color:transparent;font-weight:400;font-style:normal;font-variant:normal;text-decoration:none;vertical-align:baseline;white-space:pre;white-space:pre-wrap;">c</span></p></td></tr><tr style="height:0pt"><td style="border-left:solid #000000 1pt;border-right:solid #000000 1pt;border-bottom:solid #000000 1pt;border-top:solid #000000 1pt;vertical-align:top;padding:5pt 5pt 5pt 5pt;overflow:hidden;overflow-wrap:break-word;"><p dir="ltr" style="line-height:1.2;margin-top:0pt;margin-bottom:0pt;"><span style="font-size:11pt;font-family:Arial;color:#000000;background-color:transparent;font-weight:400;font-style:normal;font-variant:normal;text-decoration:none;vertical-align:baseline;white-space:pre;white-space:pre-wrap;">d</span></p></td><td style="border-left:solid #000000 1pt;border-right:solid #000000 1pt;border-bottom:solid #000000 1pt;border-top:solid #000000 1pt;vertical-align:top;padding:5pt 5pt 5pt 5pt;overflow:hidden;overflow-wrap:break-word;"><p dir="ltr" style="line-height:1.2;margin-top:0pt;margin-bottom:0pt;"><span style="font-size:11pt;font-family:Arial;color:#000000;background-color:transparent;font-weight:400;font-style:normal;font-variant:normal;text-decoration:none;vertical-align:baseline;white-space:pre;white-space:pre-wrap;">e</span></p></td><td style="border-left:solid #000000 1pt;border-right:solid #000000 1pt;border-bottom:solid #000000 1pt;border-top:solid #000000 1pt;vertical-align:top;padding:5pt 5pt 5pt 5pt;overflow:hidden;overflow-wrap:break-word;"><p dir="ltr" style="line-height:1.2;margin-top:0pt;margin-bottom:0pt;"><span style="font-size:11pt;font-family:Arial;color:#000000;background-color:transparent;font-weight:400;font-style:normal;font-variant:normal;text-decoration:none;vertical-align:baseline;white-space:pre;white-space:pre-wrap;">f</span></p></td></tr></tbody></table></div></b>`,
    };

    await pasteFromClipboard(page, clipboard);

    await assertHTML(
      page,
      html`
        <div class="lexical-scrollable" style="overflow-x: auto">
          <table class="PlaygroundEditorTheme__table">
            <colgroup>
              <col style="width: 92px" />
              <col style="width: 92px" />
              <col style="width: 92px" />
            </colgroup>
            <tr>
              <td class="PlaygroundEditorTheme__tableCell">
                <p
                  class="PlaygroundEditorTheme__paragraph PlaygroundEditorTheme__ltr"
                  dir="ltr">
                  <span data-lexical-text="true">a</span>
                </p>
              </td>
              <td class="PlaygroundEditorTheme__tableCell">
                <p
                  class="PlaygroundEditorTheme__paragraph PlaygroundEditorTheme__ltr"
                  dir="ltr">
                  <span data-lexical-text="true">b</span>
                </p>
                <p
                  class="PlaygroundEditorTheme__paragraph PlaygroundEditorTheme__ltr"
                  dir="ltr">
                  <span data-lexical-text="true">b</span>
                </p>
              </td>
              <td class="PlaygroundEditorTheme__tableCell">
                <p
                  class="PlaygroundEditorTheme__paragraph PlaygroundEditorTheme__ltr"
                  dir="ltr">
                  <span data-lexical-text="true">c</span>
                </p>
              </td>
            </tr>
            <tr>
              <td class="PlaygroundEditorTheme__tableCell">
                <p
                  class="PlaygroundEditorTheme__paragraph PlaygroundEditorTheme__ltr"
                  dir="ltr">
                  <span data-lexical-text="true">d</span>
                </p>
              </td>
              <td class="PlaygroundEditorTheme__tableCell">
                <p
                  class="PlaygroundEditorTheme__paragraph PlaygroundEditorTheme__ltr"
                  dir="ltr">
                  <span data-lexical-text="true">e</span>
                </p>
              </td>
              <td class="PlaygroundEditorTheme__tableCell">
                <p
                  class="PlaygroundEditorTheme__paragraph PlaygroundEditorTheme__ltr"
                  dir="ltr">
                  <span data-lexical-text="true">f</span>
                </p>
              </td>
            </tr>
          </table>
        </div>
      `,
    );
  });

  test('Copy + paste (Table - Quip)', async ({page, isPlainText}) => {
    test.skip(isPlainText);

    await focusEditor(page);

    const clipboard = {
      'text/html': `<meta charset='utf-8'><table style="border-collapse: collapse;"><col style="width: 90px;"><col style="width: 90px;"><col style="width: 90px;"><tr><td style="border: 1px solid rgb(230, 230, 230); text-align: left;">a</td><td style="border: 1px solid rgb(230, 230, 230); text-align: left;">b<br>b</td><td style="border: 1px solid rgb(230, 230, 230); text-align: left;">c</td></tr><tr><td style="border: 1px solid rgb(230, 230, 230); text-align: left;">d</td><td style="border: 1px solid rgb(230, 230, 230); text-align: left;">e</td><td style="border: 1px solid rgb(230, 230, 230); text-align: left;">f</td></tr></table>`,
    };
    await pasteFromClipboard(page, clipboard);

    await assertHTML(
      page,
      html`
<<<<<<< HEAD
        <div class="lexical-scrollable" style="overflow-x: auto">
          <table class="PlaygroundEditorTheme__table">
            <colgroup>
              <col style="width: 92px" />
              <col style="width: 92px" />
              <col style="width: 92px" />
            </colgroup>
            <tr>
              <td class="PlaygroundEditorTheme__tableCell">
                <p
                  class="PlaygroundEditorTheme__paragraph PlaygroundEditorTheme__ltr"
                  dir="ltr"
                  style="text-align: left;">
                  <span data-lexical-text="true">a</span>
                </p>
              </td>
              <td class="PlaygroundEditorTheme__tableCell">
                <p
                  class="PlaygroundEditorTheme__paragraph PlaygroundEditorTheme__ltr"
                  dir="ltr"
                  style="text-align: left;">
                  <span data-lexical-text="true">b</span>
                </p>
                <p
                  class="PlaygroundEditorTheme__paragraph PlaygroundEditorTheme__ltr"
                  dir="ltr"
                  style="text-align: left;">
                  <span data-lexical-text="true">b</span>
                </p>
              </td>
              <td class="PlaygroundEditorTheme__tableCell">
                <p
                  class="PlaygroundEditorTheme__paragraph PlaygroundEditorTheme__ltr"
                  dir="ltr"
                  style="text-align: left;">
                  <span data-lexical-text="true">c</span>
                </p>
              </td>
            </tr>
            <tr>
              <td class="PlaygroundEditorTheme__tableCell">
                <p
                  class="PlaygroundEditorTheme__paragraph PlaygroundEditorTheme__ltr"
                  dir="ltr"
                  style="text-align: left;">
                  <span data-lexical-text="true">d</span>
                </p>
              </td>
              <td class="PlaygroundEditorTheme__tableCell">
                <p
                  class="PlaygroundEditorTheme__paragraph PlaygroundEditorTheme__ltr"
                  dir="ltr"
                  style="text-align: left;">
                  <span data-lexical-text="true">e</span>
                </p>
              </td>
              <td class="PlaygroundEditorTheme__tableCell">
                <p
                  class="PlaygroundEditorTheme__paragraph PlaygroundEditorTheme__ltr"
                  dir="ltr"
                  style="text-align: left;">
                  <span data-lexical-text="true">f</span>
                </p>
              </td>
            </tr>
          </table>
        </div>
=======
        <table class="PlaygroundEditorTheme__table">
          <colgroup>
            <col style="width: 90px" />
            <col style="width: 90px" />
            <col style="width: 90px" />
          </colgroup>
          <tr>
            <td class="PlaygroundEditorTheme__tableCell">
              <p
                class="PlaygroundEditorTheme__paragraph PlaygroundEditorTheme__ltr"
                dir="ltr"
                style="text-align: left;">
                <span data-lexical-text="true">a</span>
              </p>
            </td>
            <td class="PlaygroundEditorTheme__tableCell">
              <p
                class="PlaygroundEditorTheme__paragraph PlaygroundEditorTheme__ltr"
                dir="ltr"
                style="text-align: left;">
                <span data-lexical-text="true">b</span>
              </p>
              <p
                class="PlaygroundEditorTheme__paragraph PlaygroundEditorTheme__ltr"
                dir="ltr"
                style="text-align: left;">
                <span data-lexical-text="true">b</span>
              </p>
            </td>
            <td class="PlaygroundEditorTheme__tableCell">
              <p
                class="PlaygroundEditorTheme__paragraph PlaygroundEditorTheme__ltr"
                dir="ltr"
                style="text-align: left;">
                <span data-lexical-text="true">c</span>
              </p>
            </td>
          </tr>
          <tr>
            <td class="PlaygroundEditorTheme__tableCell">
              <p
                class="PlaygroundEditorTheme__paragraph PlaygroundEditorTheme__ltr"
                dir="ltr"
                style="text-align: left;">
                <span data-lexical-text="true">d</span>
              </p>
            </td>
            <td class="PlaygroundEditorTheme__tableCell">
              <p
                class="PlaygroundEditorTheme__paragraph PlaygroundEditorTheme__ltr"
                dir="ltr"
                style="text-align: left;">
                <span data-lexical-text="true">e</span>
              </p>
            </td>
            <td class="PlaygroundEditorTheme__tableCell">
              <p
                class="PlaygroundEditorTheme__paragraph PlaygroundEditorTheme__ltr"
                dir="ltr"
                style="text-align: left;">
                <span data-lexical-text="true">f</span>
              </p>
            </td>
          </tr>
        </table>
>>>>>>> fc1bea0d
      `,
    );
  });

  test('Copy + paste (Table - Google Sheets)', async ({page, isPlainText}) => {
    test.skip(isPlainText);

    await focusEditor(page);

    const clipboard = {
      'text/html': `<meta charset='utf-8'><google-sheets-html-origin><style type="text/css"><!--td {border: 1px solid #ccc;}br {mso-data-placement:same-cell;}--></style><table xmlns="http://www.w3.org/1999/xhtml" cellspacing="0" cellpadding="0" dir="ltr" border="1" style="table-layout:fixed;font-size:10pt;font-family:Arial;width:0px;border-collapse:collapse;border:none"><colgroup><col width="100"/><col width="100"/><col width="100"/></colgroup><tbody><tr style="height:21px;"><td style="overflow:hidden;padding:2px 3px 2px 3px;vertical-align:bottom;" data-sheets-value="{&quot;1&quot;:2,&quot;2&quot;:&quot;a&quot;}">a</td><td style="overflow:hidden;padding:2px 3px 2px 3px;vertical-align:bottom;" data-sheets-value="{&quot;1&quot;:2,&quot;2&quot;:&quot;b\nb&quot;}">b<br/>b</td><td style="overflow:hidden;padding:2px 3px 2px 3px;vertical-align:bottom;" data-sheets-value="{&quot;1&quot;:2,&quot;2&quot;:&quot;c&quot;}">c</td></tr><tr style="height:21px;"><td style="overflow:hidden;padding:2px 3px 2px 3px;vertical-align:bottom;" data-sheets-value="{&quot;1&quot;:2,&quot;2&quot;:&quot;d&quot;}">d</td><td style="overflow:hidden;padding:2px 3px 2px 3px;vertical-align:bottom;" data-sheets-value="{&quot;1&quot;:2,&quot;2&quot;:&quot;e&quot;}">e</td><td style="overflow:hidden;padding:2px 3px 2px 3px;vertical-align:bottom;" data-sheets-value="{&quot;1&quot;:2,&quot;2&quot;:&quot;f&quot;}">f</td></tr></tbody></table>`,
    };

    await pasteFromClipboard(page, clipboard);

    await assertHTML(
      page,
      html`
        <div class="lexical-scrollable" style="overflow-x: auto">
          <table class="PlaygroundEditorTheme__table">
            <colgroup>
              <col style="width: 92px" />
              <col style="width: 92px" />
              <col style="width: 92px" />
            </colgroup>
            <tr style="height: 21px">
              <td class="PlaygroundEditorTheme__tableCell">
                <p
                  class="PlaygroundEditorTheme__paragraph PlaygroundEditorTheme__ltr"
                  dir="ltr">
                  <span data-lexical-text="true">a</span>
                </p>
              </td>
              <td class="PlaygroundEditorTheme__tableCell">
                <p
                  class="PlaygroundEditorTheme__paragraph PlaygroundEditorTheme__ltr"
                  dir="ltr">
                  <span data-lexical-text="true">b</span>
                </p>
                <p
                  class="PlaygroundEditorTheme__paragraph PlaygroundEditorTheme__ltr"
                  dir="ltr">
                  <span data-lexical-text="true">b</span>
                </p>
              </td>
              <td class="PlaygroundEditorTheme__tableCell">
                <p
                  class="PlaygroundEditorTheme__paragraph PlaygroundEditorTheme__ltr"
                  dir="ltr">
                  <span data-lexical-text="true">c</span>
                </p>
              </td>
            </tr>
            <tr style="height: 21px">
              <td class="PlaygroundEditorTheme__tableCell">
                <p
                  class="PlaygroundEditorTheme__paragraph PlaygroundEditorTheme__ltr"
                  dir="ltr">
                  <span data-lexical-text="true">d</span>
                </p>
              </td>
              <td class="PlaygroundEditorTheme__tableCell">
                <p
                  class="PlaygroundEditorTheme__paragraph PlaygroundEditorTheme__ltr"
                  dir="ltr">
                  <span data-lexical-text="true">e</span>
                </p>
              </td>
              <td class="PlaygroundEditorTheme__tableCell">
                <p
                  class="PlaygroundEditorTheme__paragraph PlaygroundEditorTheme__ltr"
                  dir="ltr">
                  <span data-lexical-text="true">f</span>
                </p>
              </td>
            </tr>
          </table>
        </div>
      `,
    );
  });

  test('Copy + paste - Merge Grids', async ({page, isPlainText, isCollab}) => {
    test.skip(isPlainText);
    test.fixme(
      isCollab,
      'Table selection styles are not properly selected/deselected',
    );

    await focusEditor(page);
    await insertTable(page, 4, 4);

    const clipboard = {
      'text/html': `<meta charset='utf-8'><table class="PlaygroundEditorTheme__table"><colgroup><col><col><col><col><col></colgroup><tbody><tr><th class="PlaygroundEditorTheme__tableCell PlaygroundEditorTheme__tableCellHeader" style="border: 1px solid black; width: 140px; vertical-align: top; text-align: start; background-color: rgb(242, 243, 245);"><p class="PlaygroundEditorTheme__paragraph"><span>a</span></p></th><th class="PlaygroundEditorTheme__tableCell PlaygroundEditorTheme__tableCellHeader" style="border: 1px solid black; width: 140px; vertical-align: top; text-align: start; background-color: rgb(242, 243, 245);"><p class="PlaygroundEditorTheme__paragraph"><span>b</span></p></th></tr><tr><th class="PlaygroundEditorTheme__tableCell PlaygroundEditorTheme__tableCellHeader" style="border: 1px solid black; width: 140px; vertical-align: top; text-align: start; background-color: rgb(242, 243, 245);"><p class="PlaygroundEditorTheme__paragraph"><span>c</span></p></th><td class="PlaygroundEditorTheme__tableCell" style="border: 1px solid black; width: 140px; vertical-align: top; text-align: start;"><p class="PlaygroundEditorTheme__paragraph"><span>d</span></p></td></tr></tbody></table>`,
    };

    await selectCellsFromTableCords(
      page,
      {x: 0, y: 0},
      {x: 3, y: 3},
      true,
      false,
    );

    await pasteFromClipboard(page, clipboard);

    await assertHTML(
      page,
      html`
        <p class="PlaygroundEditorTheme__paragraph"><br /></p>
        <div class="lexical-scrollable" style="overflow-x: auto">
          <table
            class="PlaygroundEditorTheme__table PlaygroundEditorTheme__tableSelection">
            <colgroup>
              <col style="width: 92px" />
              <col style="width: 92px" />
              <col style="width: 92px" />
              <col style="width: 92px" />
            </colgroup>
            <tr>
              <th
                class="PlaygroundEditorTheme__tableCell PlaygroundEditorTheme__tableCellHeader"
                style="background-color: rgb(172, 206, 247); caret-color: transparent">
                <p
                  class="PlaygroundEditorTheme__paragraph PlaygroundEditorTheme__ltr"
                  dir="ltr">
                  <span data-lexical-text="true">a</span>
                </p>
              </th>
              <th
                class="PlaygroundEditorTheme__tableCell PlaygroundEditorTheme__tableCellHeader"
                style="background-color: rgb(172, 206, 247); caret-color: transparent">
                <p
                  class="PlaygroundEditorTheme__paragraph PlaygroundEditorTheme__ltr"
                  dir="ltr">
                  <span data-lexical-text="true">b</span>
                </p>
              </th>
              <th
                class="PlaygroundEditorTheme__tableCell PlaygroundEditorTheme__tableCellHeader"
                style="background-color: rgb(172, 206, 247); caret-color: transparent">
                <p class="PlaygroundEditorTheme__paragraph"><br /></p>
              </th>
              <th
                class="PlaygroundEditorTheme__tableCell PlaygroundEditorTheme__tableCellHeader"
                style="background-color: rgb(172, 206, 247); caret-color: transparent">
                <p class="PlaygroundEditorTheme__paragraph"><br /></p>
              </th>
            </tr>
            <tr>
              <th
                class="PlaygroundEditorTheme__tableCell PlaygroundEditorTheme__tableCellHeader"
                style="background-color: rgb(172, 206, 247); caret-color: transparent">
                <p
                  class="PlaygroundEditorTheme__paragraph PlaygroundEditorTheme__ltr"
                  dir="ltr">
                  <span data-lexical-text="true">c</span>
                </p>
              </th>
              <td
                class="PlaygroundEditorTheme__tableCell"
                style="background-color: rgb(172, 206, 247); caret-color: transparent">
                <p
                  class="PlaygroundEditorTheme__paragraph PlaygroundEditorTheme__ltr"
                  dir="ltr"
                  style="text-align: start">
                  <span data-lexical-text="true">d</span>
                </p>
              </td>
              <td
                class="PlaygroundEditorTheme__tableCell"
                style="background-color: rgb(172, 206, 247); caret-color: transparent">
                <p class="PlaygroundEditorTheme__paragraph"><br /></p>
              </td>
              <td
                class="PlaygroundEditorTheme__tableCell"
                style="background-color: rgb(172, 206, 247); caret-color: transparent">
                <p class="PlaygroundEditorTheme__paragraph"><br /></p>
              </td>
            </tr>
            <tr>
              <th
                class="PlaygroundEditorTheme__tableCell PlaygroundEditorTheme__tableCellHeader"
                style="background-color: rgb(172, 206, 247); caret-color: transparent">
                <p class="PlaygroundEditorTheme__paragraph"><br /></p>
              </th>
              <td
                class="PlaygroundEditorTheme__tableCell"
                style="background-color: rgb(172, 206, 247); caret-color: transparent">
                <p class="PlaygroundEditorTheme__paragraph"><br /></p>
              </td>
              <td
                class="PlaygroundEditorTheme__tableCell"
                style="background-color: rgb(172, 206, 247); caret-color: transparent">
                <p class="PlaygroundEditorTheme__paragraph"><br /></p>
              </td>
              <td
                class="PlaygroundEditorTheme__tableCell"
                style="background-color: rgb(172, 206, 247); caret-color: transparent">
                <p class="PlaygroundEditorTheme__paragraph"><br /></p>
              </td>
            </tr>
            <tr>
              <th
                class="PlaygroundEditorTheme__tableCell PlaygroundEditorTheme__tableCellHeader"
                style="background-color: rgb(172, 206, 247); caret-color: transparent">
                <p class="PlaygroundEditorTheme__paragraph"><br /></p>
              </th>
              <td
                class="PlaygroundEditorTheme__tableCell"
                style="background-color: rgb(172, 206, 247); caret-color: transparent">
                <p class="PlaygroundEditorTheme__paragraph"><br /></p>
              </td>
              <td
                class="PlaygroundEditorTheme__tableCell"
                style="background-color: rgb(172, 206, 247); caret-color: transparent">
                <p class="PlaygroundEditorTheme__paragraph"><br /></p>
              </td>
              <td
                class="PlaygroundEditorTheme__tableCell"
                style="background-color: rgb(172, 206, 247); caret-color: transparent">
                <p class="PlaygroundEditorTheme__paragraph"><br /></p>
              </td>
            </tr>
          </table>
        </div>
        <p class="PlaygroundEditorTheme__paragraph"><br /></p>
      `,
      html`
        <p class="PlaygroundEditorTheme__paragraph"><br /></p>
        <div class="lexical-scrollable" style="overflow-x: auto">
          <table class="PlaygroundEditorTheme__table">
            <colgroup>
              <col style="width: 92px" />
              <col style="width: 92px" />
              <col style="width: 92px" />
              <col style="width: 92px" />
            </colgroup>
            <tr>
              <th
                class="PlaygroundEditorTheme__tableCell PlaygroundEditorTheme__tableCellHeader">
                <p
                  class="PlaygroundEditorTheme__paragraph PlaygroundEditorTheme__ltr"
                  dir="ltr">
                  <span data-lexical-text="true">a</span>
                </p>
              </th>
              <th
                class="PlaygroundEditorTheme__tableCell PlaygroundEditorTheme__tableCellHeader">
                <p
                  class="PlaygroundEditorTheme__paragraph PlaygroundEditorTheme__ltr"
                  dir="ltr">
                  <span data-lexical-text="true">b</span>
                </p>
              </th>
              <th
                class="PlaygroundEditorTheme__tableCell PlaygroundEditorTheme__tableCellHeader">
                <p class="PlaygroundEditorTheme__paragraph"><br /></p>
              </th>
              <th
                class="PlaygroundEditorTheme__tableCell PlaygroundEditorTheme__tableCellHeader">
                <p class="PlaygroundEditorTheme__paragraph"><br /></p>
              </th>
            </tr>
            <tr>
              <th
                class="PlaygroundEditorTheme__tableCell PlaygroundEditorTheme__tableCellHeader">
                <p
                  class="PlaygroundEditorTheme__paragraph PlaygroundEditorTheme__ltr"
                  dir="ltr">
                  <span data-lexical-text="true">c</span>
                </p>
              </th>
              <td class="PlaygroundEditorTheme__tableCell">
                <p
                  class="PlaygroundEditorTheme__paragraph PlaygroundEditorTheme__ltr"
                  dir="ltr">
                  <span data-lexical-text="true">d</span>
                </p>
              </td>
              <td class="PlaygroundEditorTheme__tableCell">
                <p class="PlaygroundEditorTheme__paragraph"><br /></p>
              </td>
              <td class="PlaygroundEditorTheme__tableCell">
                <p class="PlaygroundEditorTheme__paragraph"><br /></p>
              </td>
            </tr>
            <tr>
              <th
                class="PlaygroundEditorTheme__tableCell PlaygroundEditorTheme__tableCellHeader">
                <p class="PlaygroundEditorTheme__paragraph"><br /></p>
              </th>
              <td class="PlaygroundEditorTheme__tableCell">
                <p class="PlaygroundEditorTheme__paragraph"><br /></p>
              </td>
              <td class="PlaygroundEditorTheme__tableCell">
                <p class="PlaygroundEditorTheme__paragraph"><br /></p>
              </td>
              <td class="PlaygroundEditorTheme__tableCell">
                <p class="PlaygroundEditorTheme__paragraph"><br /></p>
              </td>
            </tr>
            <tr>
              <th
                class="PlaygroundEditorTheme__tableCell PlaygroundEditorTheme__tableCellHeader">
                <p class="PlaygroundEditorTheme__paragraph"><br /></p>
              </th>
              <td class="PlaygroundEditorTheme__tableCell">
                <p class="PlaygroundEditorTheme__paragraph"><br /></p>
              </td>
              <td class="PlaygroundEditorTheme__tableCell">
                <p class="PlaygroundEditorTheme__paragraph"><br /></p>
              </td>
              <td class="PlaygroundEditorTheme__tableCell">
                <p class="PlaygroundEditorTheme__paragraph"><br /></p>
              </td>
            </tr>
          </table>
        </div>
        <p class="PlaygroundEditorTheme__paragraph"><br /></p>
      `,
    );
  });

  test('Copy + paste nested block and inline html in a table', async ({
    page,
    isPlainText,
    isCollab,
  }) => {
    test.skip(isPlainText);

    test.fixme(
      isCollab,
      'Table selection styles are not properly synced to the right hand frame',
    );

    await focusEditor(page);

    const clipboard = {
      'text/html': html`
      123
      <table>
        <tbody>
          <tr>
            <td>
              <span>456<span>
            </td>
            <td>
              789
              <div>
                000
              </div>
            </td>
          </tr>
          <tr>
            <td>
              ABC
              <div>
                000
                <div>
                  000
                </div>
              </div>
            </td>
            <td>
              DEF
            </td>
          </tr>
        </tbody>
      </table>
      `,
    };

    await pasteFromClipboard(page, clipboard);

    await assertHTML(
      page,
      html`
        <p class="PlaygroundEditorTheme__paragraph">
          <span data-lexical-text="true">123</span>
        </p>
        <div class="lexical-scrollable" style="overflow-x: auto">
          <table class="PlaygroundEditorTheme__table">
            <colgroup>
              <col style="width: 92px" />
              <col style="width: 92px" />
            </colgroup>
            <tr>
              <td class="PlaygroundEditorTheme__tableCell">
                <p class="PlaygroundEditorTheme__paragraph">
                  <span data-lexical-text="true">456</span>
                </p>
              </td>
              <td class="PlaygroundEditorTheme__tableCell">
                <p class="PlaygroundEditorTheme__paragraph">
                  <span data-lexical-text="true">789</span>
                </p>
                <p class="PlaygroundEditorTheme__paragraph">
                  <span data-lexical-text="true">000</span>
                </p>
              </td>
            </tr>
            <tr>
              <td class="PlaygroundEditorTheme__tableCell">
                <p
                  class="PlaygroundEditorTheme__paragraph PlaygroundEditorTheme__ltr"
                  dir="ltr">
                  <span data-lexical-text="true">ABC</span>
                </p>
                <p class="PlaygroundEditorTheme__paragraph">
                  <span data-lexical-text="true">000</span>
                </p>
                <p class="PlaygroundEditorTheme__paragraph">
                  <span data-lexical-text="true">000</span>
                </p>
              </td>
              <td class="PlaygroundEditorTheme__tableCell">
                <p
                  class="PlaygroundEditorTheme__paragraph PlaygroundEditorTheme__ltr"
                  dir="ltr">
                  <span data-lexical-text="true">DEF</span>
                </p>
              </td>
            </tr>
          </table>
        </div>
      `,
    );
  });

  test('Copy + paste table with merged cells and unequal number of cells in rows', async ({
    page,
    isPlainText,
    isCollab,
  }) => {
    test.skip(isPlainText);

    await focusEditor(page);
    const clipboard = {
      'text/html': html`
        123
        <table>
          <tr>
            <td colspan="2">
              <p>
                <span>1</span>
              </p>
            </td>
            <td>
              <p>
                <span>2</span>
              </p>
            </td>
            <td>
              <p>
                <span>3</span>
              </p>
            </td>
            <td>
              <p>
                <span>4</span>
              </p>
            </td>
          </tr>
          <tr>
            <td rowspan="4">
              <p>
                <span>7</span>
              </p>
            </td>
          </tr>
          <tr>
            <td>
              <p>
                <span>8</span>
              </p>
            </td>
            <td rowspan="2">
              <p>
                <span>9</span>
              </p>
            </td>
          </tr>
          <tr>
            <td>
              <p>
                <span>0</span>
              </p>
            </td>
          </tr>
        </table>
      `,
    };

    await pasteFromClipboard(page, clipboard);

    await assertHTML(
      page,
      html`
        <p class="PlaygroundEditorTheme__paragraph">
          <span data-lexical-text="true">123</span>
        </p>
        <div class="lexical-scrollable" style="overflow-x: auto">
          <table class="PlaygroundEditorTheme__table">
            <colgroup>
              <col style="width: 92px" />
              <col style="width: 92px" />
              <col style="width: 92px" />
              <col style="width: 92px" />
              <col style="width: 92px" />
            </colgroup>
            <tr>
              <td class="PlaygroundEditorTheme__tableCell" colspan="2">
                <p class="PlaygroundEditorTheme__paragraph">
                  <span data-lexical-text="true">1</span>
                </p>
              </td>
              <td class="PlaygroundEditorTheme__tableCell">
                <p class="PlaygroundEditorTheme__paragraph">
                  <span data-lexical-text="true">2</span>
                </p>
              </td>
              <td class="PlaygroundEditorTheme__tableCell">
                <p class="PlaygroundEditorTheme__paragraph">
                  <span data-lexical-text="true">3</span>
                </p>
              </td>
              <td class="PlaygroundEditorTheme__tableCell">
                <p class="PlaygroundEditorTheme__paragraph">
                  <span data-lexical-text="true">4</span>
                </p>
              </td>
            </tr>
            <tr>
              <td class="PlaygroundEditorTheme__tableCell" rowspan="4">
                <p class="PlaygroundEditorTheme__paragraph">
                  <span data-lexical-text="true">7</span>
                </p>
              </td>
              <td class="PlaygroundEditorTheme__tableCell">
                <p class="PlaygroundEditorTheme__paragraph"><br /></p>
              </td>
              <td class="PlaygroundEditorTheme__tableCell">
                <p class="PlaygroundEditorTheme__paragraph"><br /></p>
              </td>
              <td class="PlaygroundEditorTheme__tableCell">
                <p class="PlaygroundEditorTheme__paragraph"><br /></p>
              </td>
              <td class="PlaygroundEditorTheme__tableCell">
                <p class="PlaygroundEditorTheme__paragraph"><br /></p>
              </td>
            </tr>
            <tr>
              <td class="PlaygroundEditorTheme__tableCell">
                <p class="PlaygroundEditorTheme__paragraph">
                  <span data-lexical-text="true">8</span>
                </p>
              </td>
              <td class="PlaygroundEditorTheme__tableCell" rowspan="2">
                <p class="PlaygroundEditorTheme__paragraph">
                  <span data-lexical-text="true">9</span>
                </p>
              </td>
              <td class="PlaygroundEditorTheme__tableCell">
                <p class="PlaygroundEditorTheme__paragraph"><br /></p>
              </td>
              <td class="PlaygroundEditorTheme__tableCell">
                <p class="PlaygroundEditorTheme__paragraph"><br /></p>
              </td>
            </tr>
            <tr>
              <td class="PlaygroundEditorTheme__tableCell">
                <p class="PlaygroundEditorTheme__paragraph">
                  <span data-lexical-text="true">0</span>
                </p>
              </td>
              <td class="PlaygroundEditorTheme__tableCell">
                <p class="PlaygroundEditorTheme__paragraph"><br /></p>
              </td>
              <td class="PlaygroundEditorTheme__tableCell">
                <p class="PlaygroundEditorTheme__paragraph"><br /></p>
              </td>
            </tr>
          </table>
        </div>
      `,
    );
  });
});<|MERGE_RESOLUTION|>--- conflicted
+++ resolved
@@ -119,13 +119,12 @@
     await assertHTML(
       page,
       html`
-<<<<<<< HEAD
         <div class="lexical-scrollable" style="overflow-x: auto">
           <table class="PlaygroundEditorTheme__table">
             <colgroup>
-              <col style="width: 92px" />
-              <col style="width: 92px" />
-              <col style="width: 92px" />
+              <col style="width: 90px" />
+              <col style="width: 90px" />
+              <col style="width: 90px" />
             </colgroup>
             <tr>
               <td class="PlaygroundEditorTheme__tableCell">
@@ -187,73 +186,6 @@
             </tr>
           </table>
         </div>
-=======
-        <table class="PlaygroundEditorTheme__table">
-          <colgroup>
-            <col style="width: 90px" />
-            <col style="width: 90px" />
-            <col style="width: 90px" />
-          </colgroup>
-          <tr>
-            <td class="PlaygroundEditorTheme__tableCell">
-              <p
-                class="PlaygroundEditorTheme__paragraph PlaygroundEditorTheme__ltr"
-                dir="ltr"
-                style="text-align: left;">
-                <span data-lexical-text="true">a</span>
-              </p>
-            </td>
-            <td class="PlaygroundEditorTheme__tableCell">
-              <p
-                class="PlaygroundEditorTheme__paragraph PlaygroundEditorTheme__ltr"
-                dir="ltr"
-                style="text-align: left;">
-                <span data-lexical-text="true">b</span>
-              </p>
-              <p
-                class="PlaygroundEditorTheme__paragraph PlaygroundEditorTheme__ltr"
-                dir="ltr"
-                style="text-align: left;">
-                <span data-lexical-text="true">b</span>
-              </p>
-            </td>
-            <td class="PlaygroundEditorTheme__tableCell">
-              <p
-                class="PlaygroundEditorTheme__paragraph PlaygroundEditorTheme__ltr"
-                dir="ltr"
-                style="text-align: left;">
-                <span data-lexical-text="true">c</span>
-              </p>
-            </td>
-          </tr>
-          <tr>
-            <td class="PlaygroundEditorTheme__tableCell">
-              <p
-                class="PlaygroundEditorTheme__paragraph PlaygroundEditorTheme__ltr"
-                dir="ltr"
-                style="text-align: left;">
-                <span data-lexical-text="true">d</span>
-              </p>
-            </td>
-            <td class="PlaygroundEditorTheme__tableCell">
-              <p
-                class="PlaygroundEditorTheme__paragraph PlaygroundEditorTheme__ltr"
-                dir="ltr"
-                style="text-align: left;">
-                <span data-lexical-text="true">e</span>
-              </p>
-            </td>
-            <td class="PlaygroundEditorTheme__tableCell">
-              <p
-                class="PlaygroundEditorTheme__paragraph PlaygroundEditorTheme__ltr"
-                dir="ltr"
-                style="text-align: left;">
-                <span data-lexical-text="true">f</span>
-              </p>
-            </td>
-          </tr>
-        </table>
->>>>>>> fc1bea0d
       `,
     );
   });
