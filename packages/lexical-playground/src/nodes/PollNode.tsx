/**
 * Copyright (c) Meta Platforms, Inc. and affiliates.
 *
 * This source code is licensed under the MIT license found in the
 * LICENSE file in the root directory of this source tree.
 *
 */

import type {JSX} from 'react';

import {makeStateWrapper} from '@lexical/utils';
import {
  createState,
  DecoratorNode,
  DOMConversionMap,
  DOMConversionOutput,
  DOMExportOutput,
  LexicalNode,
  SerializedLexicalNode,
  Spread,
} from 'lexical';
import * as React from 'react';

export type Options = ReadonlyArray<Option>;

export type Option = Readonly<{
  text: string;
  uid: string;
  votes: Array<number>;
}>;

const PollComponent = React.lazy(() => import('./PollComponent'));

function createUID(): string {
  return Math.random()
    .toString(36)
    .replace(/[^a-z]+/g, '')
    .substring(0, 5);
}

export function createPollOption(text = ''): Option {
  return {
    text,
    uid: createUID(),
    votes: [],
  };
}

function cloneOption(
  option: Option,
  text: string,
  votes?: Array<number>,
): Option {
  return {
    text,
    uid: option.uid,
    votes: votes || Array.from(option.votes),
  };
}

export type SerializedPollNode = Spread<
  {
    question: string;
    options: Options;
  },
  SerializedLexicalNode
>;

function $convertPollElement(domNode: HTMLElement): DOMConversionOutput | null {
  const question = domNode.getAttribute('data-lexical-poll-question');
  const options = domNode.getAttribute('data-lexical-poll-options');
  if (question !== null && options !== null) {
    const node = $createPollNode(question, JSON.parse(options));
    return {node};
  }
  return null;
}

function parseOptions(json: unknown): Options {
  const options = [];
  if (Array.isArray(json)) {
    for (const row of json) {
      if (
        row &&
        typeof row.text === 'string' &&
        typeof row.uid === 'string' &&
        Array.isArray(row.votes) &&
        row.votes.every((v: unknown) => typeof v === 'number')
      ) {
        options.push(row);
      }
    }
  }
  return options;
}

const questionState = makeStateWrapper(
  createState('question', {
    parse: (v) => (typeof v === 'string' ? v : ''),
  }),
);
const optionsState = makeStateWrapper(
  createState('options', {
    isEqual: (a, b) =>
      a.length === b.length && JSON.stringify(a) === JSON.stringify(b),
    parse: parseOptions,
  }),
);

export class PollNode extends DecoratorNode<JSX.Element> {
  static getType(): string {
    return 'poll';
  }

  static clone(node: PollNode): PollNode {
    return new PollNode(node.__key);
  }

  static importJSON(serializedNode: SerializedPollNode): PollNode {
    return $createPollNode(
      serializedNode.question,
      serializedNode.options,
    ).updateFromJSON(serializedNode);
  }

  getQuestion = questionState.makeGetterMethod<this>();
  setQuestion = questionState.makeSetterMethod<this>();
  getOptions = optionsState.makeGetterMethod<this>();
  setOptions = optionsState.makeSetterMethod<this>();

  addOption(option: Option): this {
    return this.setOptions((options) => [...options, option]);
  }

  deleteOption(option: Option): this {
    return this.setOptions((prevOptions) => {
      const index = prevOptions.indexOf(option);
      if (index === -1) {
        return prevOptions;
      }
      const options = Array.from(prevOptions);
      options.splice(index, 1);
      return options;
    });
  }

  setOptionText(option: Option, text: string): this {
    return this.setOptions((prevOptions) => {
      const clonedOption = cloneOption(option, text);
      const options = Array.from(prevOptions);
      const index = options.indexOf(option);
      options[index] = clonedOption;
      return options;
    });
  }

  toggleVote(option: Option, clientID: number): this {
    return this.setOptions((prevOptions) => {
      const index = prevOptions.indexOf(option);
      if (index === -1) {
        return prevOptions;
      }
      const votes = option.votes;
      const votesClone = Array.from(votes);
      const voteIndex = votes.indexOf(clientID);
      if (voteIndex === -1) {
        votesClone.push(clientID);
      } else {
        votesClone.splice(voteIndex, 1);
      }
      const clonedOption = cloneOption(option, option.text, votesClone);
      const options = Array.from(prevOptions);
      options[index] = clonedOption;
      return options;
    });
  }

  static importDOM(): DOMConversionMap | null {
    return {
      span: (domNode: HTMLElement) => {
        if (!domNode.hasAttribute('data-lexical-poll-question')) {
          return null;
        }
        return {
          conversion: $convertPollElement,
          priority: 2,
        };
      },
    };
  }

  exportDOM(): DOMExportOutput {
    const element = document.createElement('span');
    element.setAttribute('data-lexical-poll-question', this.getQuestion());
    element.setAttribute(
      'data-lexical-poll-options',
      JSON.stringify(this.getOptions()),
    );
    return {element};
  }

  createDOM(): HTMLElement {
    const elem = document.createElement('span');
    elem.style.display = 'inline-block';
    return elem;
  }

  updateDOM(): false {
    return false;
  }

  decorate(): JSX.Element {
    return (
<<<<<<< HEAD
      <Suspense fallback={null}>
        <PollComponent
          question={this.getQuestion()}
          options={this.getOptions()}
          nodeKey={this.__key}
        />
      </Suspense>
=======
      <PollComponent
        question={this.__question}
        options={this.__options}
        nodeKey={this.__key}
      />
>>>>>>> f0efc0a6
    );
  }
}

export function $createPollNode(question: string, options: Options): PollNode {
  return new PollNode().setQuestion(question).setOptions(options);
}

export function $isPollNode(
  node: LexicalNode | null | undefined,
): node is PollNode {
  return node instanceof PollNode;
}<|MERGE_RESOLUTION|>--- conflicted
+++ resolved
@@ -211,21 +211,11 @@
 
   decorate(): JSX.Element {
     return (
-<<<<<<< HEAD
-      <Suspense fallback={null}>
-        <PollComponent
-          question={this.getQuestion()}
-          options={this.getOptions()}
-          nodeKey={this.__key}
-        />
-      </Suspense>
-=======
       <PollComponent
-        question={this.__question}
-        options={this.__options}
+        question={this.getQuestion()}
+        options={this.getOptions()}
         nodeKey={this.__key}
       />
->>>>>>> f0efc0a6
     );
   }
 }
