/**
 * Copyright (c) Meta Platforms, Inc. and affiliates.
 *
 * This source code is licensed under the MIT license found in the
 * LICENSE file in the root directory of this source tree.
 *
 */
import type {
  GridSelection,
  LexicalEditor,
  LexicalNode,
  NodeSelection,
  Point,
  RangeSelection,
  TextNode,
} from 'lexical';

import {
  $createTextNode,
  $getNodeByKey,
  $getPreviousSelection,
  $isElementNode,
  $isRangeSelection,
  $isRootNode,
  $isTextNode,
  DEPRECATED_$isGridSelection,
} from 'lexical';

import {CSS_TO_STYLES} from './constants';
import {
  getCSSFromStyleObject,
  getStyleObjectFromCSS,
  getStyleObjectFromRawCSS,
} from './utils';

<<<<<<< HEAD
=======
function $updateElementNodeProperties<T extends ElementNode>(
  target: T,
  source: ElementNode,
): T {
  target.__first = source.__first;
  target.__last = source.__last;
  target.__size = source.__size;
  target.__format = source.__format;
  target.__indent = source.__indent;
  target.__dir = source.__dir;
  return target;
}

function $updateTextNodeProperties<T extends TextNode>(
  target: T,
  source: TextNode,
): T {
  target.__format = source.__format;
  target.__style = source.__style;
  target.__mode = source.__mode;
  target.__detail = source.__detail;
  return target;
}

/**
 * Returns a copy of a node, but generates a new key for the copy.
 * @param node - The node to be cloned.
 * @returns The clone of the node.
 */
export function $cloneWithProperties<T extends LexicalNode>(node: T): T {
  const latest = node.getLatest();
  const constructor = latest.constructor;
  // @ts-expect-error
  const clone: T = constructor.clone(latest);
  clone.__parent = latest.__parent;
  clone.__next = latest.__next;
  clone.__prev = latest.__prev;

  if ($isElementNode(latest) && $isElementNode(clone)) {
    return $updateElementNodeProperties(clone, latest);
  }

  if ($isTextNode(latest) && $isTextNode(clone)) {
    return $updateTextNodeProperties(clone, latest);
  }

  return clone;
}

/**
 * Generally used to append text content to HTML and JSON. Grabs the text content and "slices"
 * it to be generated into the new TextNode.
 * @param selection - The selection containing the node whose TextNode is to be edited.
 * @param textNode - The TextNode to be edited.
 * @returns The updated TextNode.
 */
>>>>>>> a549e30f
export function $sliceSelectedTextNodeContent(
  selection: RangeSelection | GridSelection | NodeSelection,
  textNode: TextNode,
): LexicalNode {
  if (
    textNode.isSelected() &&
    !textNode.isSegmented() &&
    !textNode.isToken() &&
    ($isRangeSelection(selection) || DEPRECATED_$isGridSelection(selection))
  ) {
    const anchorNode = selection.anchor.getNode();
    const focusNode = selection.focus.getNode();
    const isAnchor = textNode.is(anchorNode);
    const isFocus = textNode.is(focusNode);

    if (isAnchor || isFocus) {
      const isBackward = selection.isBackward();
      const [anchorOffset, focusOffset] = selection.getCharacterOffsets();
      const isSame = anchorNode.is(focusNode);
      const isFirst = textNode.is(isBackward ? focusNode : anchorNode);
      const isLast = textNode.is(isBackward ? anchorNode : focusNode);
      let startOffset = 0;
      let endOffset = undefined;

      if (isSame) {
        startOffset = anchorOffset > focusOffset ? focusOffset : anchorOffset;
        endOffset = anchorOffset > focusOffset ? anchorOffset : focusOffset;
      } else if (isFirst) {
        const offset = isBackward ? focusOffset : anchorOffset;
        startOffset = offset;
        endOffset = undefined;
      } else if (isLast) {
        const offset = isBackward ? anchorOffset : focusOffset;
        startOffset = 0;
        endOffset = offset;
      }

      textNode.__text = textNode.__text.slice(startOffset, endOffset);
      return textNode;
    }
  }
  return textNode;
}

/**
 * Determines if the current selection is at the end of the node.
 * @param point - The point of the selection to test.
 * @returns true if the provided point offset is in the last possible position, false otherwise.
 */
export function $isAtNodeEnd(point: Point): boolean {
  if (point.type === 'text') {
    return point.offset === point.getNode().getTextContentSize();
  }

  return point.offset === point.getNode().getChildrenSize();
}

/**
 * Trims text from a node in order to shorten it, eg. to enforce a text's max length. If it deletes text
 * that is an ancestor of the anchor then it will leave 2 indents, otherwise, if no text content exists, it deletes
 * the TextNode. It will move the focus to either the end of any left over text or beginning of a new TextNode.
 * @param editor - The lexical editor.
 * @param anchor - The anchor of the current selection, where the selection should be pointing.
 * @param delCount - The amount of characters to delete. Useful as a dynamic variable eg. textContentSize - maxLength;
 */
export function trimTextContentFromAnchor(
  editor: LexicalEditor,
  anchor: Point,
  delCount: number,
): void {
  // Work from the current selection anchor point
  let currentNode: LexicalNode | null = anchor.getNode();
  let remaining: number = delCount;

  if ($isElementNode(currentNode)) {
    const descendantNode = currentNode.getDescendantByIndex(anchor.offset);
    if (descendantNode !== null) {
      currentNode = descendantNode;
    }
  }

  while (remaining > 0 && currentNode !== null) {
    let nextNode: LexicalNode | null = currentNode.getPreviousSibling();
    let additionalElementWhitespace = 0;
    if (nextNode === null) {
      let parent: LexicalNode | null = currentNode.getParentOrThrow();
      let parentSibling: LexicalNode | null = parent.getPreviousSibling();

      while (parentSibling === null) {
        parent = parent.getParent();
        if (parent === null) {
          nextNode = null;
          break;
        }
        parentSibling = parent.getPreviousSibling();
      }
      if (parent !== null) {
        additionalElementWhitespace = parent.isInline() ? 0 : 2;
        if ($isElementNode(parentSibling)) {
          nextNode = parentSibling.getLastDescendant();
        } else {
          nextNode = parentSibling;
        }
      }
    }
    let text = currentNode.getTextContent();
    // If the text is empty, we need to consider adding in two line breaks to match
    // the content if we were to get it from its parent.
    if (text === '' && $isElementNode(currentNode) && !currentNode.isInline()) {
      // TODO: should this be handled in core?
      text = '\n\n';
    }
    const currentNodeSize = currentNode.getTextContentSize();

    if (!$isTextNode(currentNode) || remaining >= currentNodeSize) {
      const parent = currentNode.getParent();
      currentNode.remove();
      if (
        parent != null &&
        parent.getChildrenSize() === 0 &&
        !$isRootNode(parent)
      ) {
        parent.remove();
      }
      remaining -= currentNodeSize + additionalElementWhitespace;
      currentNode = nextNode;
    } else {
      const key = currentNode.getKey();
      // See if we can just revert it to what was in the last editor state
      const prevTextContent: string | null = editor
        .getEditorState()
        .read(() => {
          const prevNode = $getNodeByKey(key);
          if ($isTextNode(prevNode) && prevNode.isSimpleText()) {
            return prevNode.getTextContent();
          }
          return null;
        });
      const offset = currentNodeSize - remaining;
      const slicedText = text.slice(0, offset);
      if (prevTextContent !== null && prevTextContent !== text) {
        const prevSelection = $getPreviousSelection();
        let target = currentNode;
        if (!currentNode.isSimpleText()) {
          const textNode = $createTextNode(prevTextContent);
          currentNode.replace(textNode);
          target = textNode;
        } else {
          currentNode.setTextContent(prevTextContent);
        }
        if ($isRangeSelection(prevSelection) && prevSelection.isCollapsed()) {
          const prevOffset = prevSelection.anchor.offset;
          target.select(prevOffset, prevOffset);
        }
      } else if (currentNode.isSimpleText()) {
        // Split text
        const isSelected = anchor.key === key;
        let anchorOffset = anchor.offset;
        // Move offset to end if it's less than the remaining number, otherwise
        // we'll have a negative splitStart.
        if (anchorOffset < remaining) {
          anchorOffset = currentNodeSize;
        }
        const splitStart = isSelected ? anchorOffset - remaining : 0;
        const splitEnd = isSelected ? anchorOffset : offset;
        if (isSelected && splitStart === 0) {
          const [excessNode] = currentNode.splitText(splitStart, splitEnd);
          excessNode.remove();
        } else {
          const [, excessNode] = currentNode.splitText(splitStart, splitEnd);
          excessNode.remove();
        }
      } else {
        const textNode = $createTextNode(slicedText);
        currentNode.replace(textNode);
      }
      remaining = 0;
    }
  }
}

/**
 * Gets the TextNode's style object and adds the styles to the CSS.
 * @param node - The TextNode to add styles to.
 */
export function $addNodeStyle(node: TextNode): void {
  const CSSText = node.getStyle();
  const styles = getStyleObjectFromRawCSS(CSSText);
  CSS_TO_STYLES.set(CSSText, styles);
}

function $patchStyle(
  target: TextNode | RangeSelection,
  patch: Record<string, string | null>,
): void {
  const prevStyles = getStyleObjectFromCSS(
    'getStyle' in target ? target.getStyle() : target.style,
  );
  const newStyles = Object.entries(patch).reduce<Record<string, string>>(
    (styles, [key, value]) => {
      if (value === null) {
        delete styles[key];
      } else {
        styles[key] = value;
      }
      return styles;
    },
    {...prevStyles} || {},
  );
  const newCSSText = getCSSFromStyleObject(newStyles);
  target.setStyle(newCSSText);
  CSS_TO_STYLES.set(newCSSText, newStyles);
}

/**
 * Applies the provided styles to the TextNodes in the provided Selection.
 * Will update partially selected TextNodes by splitting the TextNode and applying
 * the styles to the appropriate one.
 * @param selection - The selected node(s) to update.
 * @param patch - The patch to apply, which can include multiple styles. { CSSProperty: value }
 */
export function $patchStyleText(
  selection: RangeSelection,
  patch: Record<string, string | null>,
): void {
  const selectedNodes = selection.getNodes();
  const selectedNodesLength = selectedNodes.length;
  const lastIndex = selectedNodesLength - 1;
  let firstNode = selectedNodes[0];
  let lastNode = selectedNodes[lastIndex];

  if (selection.isCollapsed()) {
    $patchStyle(selection, patch);
    return;
  }

  const anchor = selection.anchor;
  const focus = selection.focus;
  const firstNodeText = firstNode.getTextContent();
  const firstNodeTextLength = firstNodeText.length;
  const focusOffset = focus.offset;
  let anchorOffset = anchor.offset;
  const isBefore = anchor.isBefore(focus);
  let startOffset = isBefore ? anchorOffset : focusOffset;
  let endOffset = isBefore ? focusOffset : anchorOffset;
  const startType = isBefore ? anchor.type : focus.type;
  const endType = isBefore ? focus.type : anchor.type;
  const endKey = isBefore ? focus.key : anchor.key;

  // This is the case where the user only selected the very end of the
  // first node so we don't want to include it in the formatting change.
  if ($isTextNode(firstNode) && startOffset === firstNodeTextLength) {
    const nextSibling = firstNode.getNextSibling();

    if ($isTextNode(nextSibling)) {
      // we basically make the second node the firstNode, changing offsets accordingly
      anchorOffset = 0;
      startOffset = 0;
      firstNode = nextSibling;
    }
  }

  // This is the case where we only selected a single node
  if (selectedNodes.length === 1) {
    if ($isTextNode(firstNode)) {
      startOffset =
        startType === 'element'
          ? 0
          : anchorOffset > focusOffset
          ? focusOffset
          : anchorOffset;
      endOffset =
        endType === 'element'
          ? firstNodeTextLength
          : anchorOffset > focusOffset
          ? anchorOffset
          : focusOffset;

      // No actual text is selected, so do nothing.
      if (startOffset === endOffset) {
        return;
      }

      // The entire node is selected, so just format it
      if (startOffset === 0 && endOffset === firstNodeTextLength) {
        $patchStyle(firstNode, patch);
        firstNode.select(startOffset, endOffset);
      } else {
        // The node is partially selected, so split it into two nodes
        // and style the selected one.
        const splitNodes = firstNode.splitText(startOffset, endOffset);
        const replacement = startOffset === 0 ? splitNodes[0] : splitNodes[1];
        $patchStyle(replacement, patch);
        replacement.select(0, endOffset - startOffset);
      }
    } // multiple nodes selected.
  } else {
    if (
      $isTextNode(firstNode) &&
      startOffset < firstNode.getTextContentSize()
    ) {
      if (startOffset !== 0) {
        // the entire first node isn't selected, so split it
        firstNode = firstNode.splitText(startOffset)[1];
        startOffset = 0;
      }

      $patchStyle(firstNode as TextNode, patch);
    }

    if ($isTextNode(lastNode)) {
      const lastNodeText = lastNode.getTextContent();
      const lastNodeTextLength = lastNodeText.length;

      // The last node might not actually be the end node
      //
      // If not, assume the last node is fully-selected unless the end offset is
      // zero.
      if (lastNode.__key !== endKey && endOffset !== 0) {
        endOffset = lastNodeTextLength;
      }

      // if the entire last node isn't selected, split it
      if (endOffset !== lastNodeTextLength) {
        [lastNode] = lastNode.splitText(endOffset);
      }

      if (endOffset !== 0) {
        $patchStyle(lastNode as TextNode, patch);
      }
    }

    // style all the text nodes in between
    for (let i = 1; i < lastIndex; i++) {
      const selectedNode = selectedNodes[i];
      const selectedNodeKey = selectedNode.getKey();

      if (
        $isTextNode(selectedNode) &&
        selectedNodeKey !== firstNode.getKey() &&
        selectedNodeKey !== lastNode.getKey() &&
        !selectedNode.isToken()
      ) {
        $patchStyle(selectedNode, patch);
      }
    }
  }
}<|MERGE_RESOLUTION|>--- conflicted
+++ resolved
@@ -33,65 +33,6 @@
   getStyleObjectFromRawCSS,
 } from './utils';
 
-<<<<<<< HEAD
-=======
-function $updateElementNodeProperties<T extends ElementNode>(
-  target: T,
-  source: ElementNode,
-): T {
-  target.__first = source.__first;
-  target.__last = source.__last;
-  target.__size = source.__size;
-  target.__format = source.__format;
-  target.__indent = source.__indent;
-  target.__dir = source.__dir;
-  return target;
-}
-
-function $updateTextNodeProperties<T extends TextNode>(
-  target: T,
-  source: TextNode,
-): T {
-  target.__format = source.__format;
-  target.__style = source.__style;
-  target.__mode = source.__mode;
-  target.__detail = source.__detail;
-  return target;
-}
-
-/**
- * Returns a copy of a node, but generates a new key for the copy.
- * @param node - The node to be cloned.
- * @returns The clone of the node.
- */
-export function $cloneWithProperties<T extends LexicalNode>(node: T): T {
-  const latest = node.getLatest();
-  const constructor = latest.constructor;
-  // @ts-expect-error
-  const clone: T = constructor.clone(latest);
-  clone.__parent = latest.__parent;
-  clone.__next = latest.__next;
-  clone.__prev = latest.__prev;
-
-  if ($isElementNode(latest) && $isElementNode(clone)) {
-    return $updateElementNodeProperties(clone, latest);
-  }
-
-  if ($isTextNode(latest) && $isTextNode(clone)) {
-    return $updateTextNodeProperties(clone, latest);
-  }
-
-  return clone;
-}
-
-/**
- * Generally used to append text content to HTML and JSON. Grabs the text content and "slices"
- * it to be generated into the new TextNode.
- * @param selection - The selection containing the node whose TextNode is to be edited.
- * @param textNode - The TextNode to be edited.
- * @returns The updated TextNode.
- */
->>>>>>> a549e30f
 export function $sliceSelectedTextNodeContent(
   selection: RangeSelection | GridSelection | NodeSelection,
   textNode: TextNode,
