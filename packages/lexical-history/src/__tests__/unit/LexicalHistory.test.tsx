--- conflicted
+++ resolved
@@ -20,12 +20,7 @@
   CLEAR_HISTORY_COMMAND,
   COMMAND_PRIORITY_CRITICAL,
   LexicalEditor,
-<<<<<<< HEAD
-=======
   REDO_COMMAND,
-  SerializedElementNode,
-  SerializedTextNode,
->>>>>>> 3d1dd923
   UNDO_COMMAND,
 } from 'lexical/src';
 import {TestComposer} from 'lexical/src/__tests__/utils';
