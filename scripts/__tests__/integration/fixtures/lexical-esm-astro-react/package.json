--- conflicted
+++ resolved
@@ -22,13 +22,5 @@
     "react-dom": "^18.2.0",
     "typescript": "^5.4.2"
   },
-<<<<<<< HEAD
   "sideEffects": false
-=======
-  "devDependencies": {
-    "@playwright/test": "^1.43.1"
-  },
-  "sideEffects": false,
-  "exports": {}
->>>>>>> 1c9d39ce
 }